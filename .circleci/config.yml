--- conflicted
+++ resolved
@@ -145,59 +145,6 @@
 
     steps:
       - checkout
-<<<<<<< HEAD
-        # Get rid of existing virtualenvs on circle ci as they conflict with conda.
-        # Trick found here:
-        # https://discuss.circleci.com/t/disable-autodetection-of-project-or-application-of-python-venv/235/10
-      - run: cd && rm -rf ~/.pyenv && rm -rf ~/virtualenvs
-        # We need to remove conflicting texlive packages.
-      - run: sudo -E apt-get -yq remove texlive-binaries --purge
-        # Installing required packages for `make -C doc check command` to work.
-      - run: sudo -E apt-get -yq update
-      - run: sudo -E apt-get -yq --no-install-suggests --no-install-recommends --force-yes install dvipng texlive-latex-base texlive-latex-extra
-      - run:
-          name: Today & Week  # Fixing the date and week of the year in files to generate & preserve cache key.
-          command: |
-            echo 2019-04-12 > today
-            echo 14 > week_num
-#            date +%F > today
-#            date +%U > week_num
-      - restore_cache:
-          key: v1-packages+datasets-{{ checksum "week_num" }}
-      - run:
-          name: Download & install conda if absent
-          command: |
-            if
-              ls $HOME/miniconda3/bin | grep conda -q
-            then
-              echo "(Mini)Conda already present from the cache."
-            else
-              wget https://repo.continuum.io/miniconda/Miniconda3-latest-Linux-x86_64.sh -O ~/miniconda.sh
-              chmod +x ~/miniconda.sh && ~/miniconda.sh -b
-            fi
-      - run: echo 'export PATH="$HOME/miniconda3/bin:$PATH"'  >> $BASH_ENV
-      - run:
-          name: Install packages in conda env
-          command: |
-            conda create -n testenv python=3.6 numpy scipy scikit-learn matplotlib pandas \
-            lxml mkl sphinx numpydoc pillow pandas -yq
-            conda install -n testenv nibabel sphinx-gallery -c conda-forge -yq
-      - run:
-          name: Running CircleCI test (make html)
-          command: |
-            source activate testenv
-            pip install -e .
-            set -o pipefail && cd doc && make html-strict 2>&1 | tee log.txt
-          no_output_timeout: 7h
-      - run:
-          name: Build an inheritable save-key to cache docs built on master branch
-          command: |
-            pwd
-            date > ../.circleci/auto-cache-timestamp
-            git add ../.circleci/auto-cache-timestamp
-            git commit -m "Updated cache key for caching docs built on master [skip ci]"
-            git push origin CIRCLE_BRANCH
-=======
       - preinstall
       - restore_from_cache
       - cache_aware_conda_setup
@@ -205,7 +152,6 @@
       - build_docs
       - store_results
       - save_to_cache
->>>>>>> 8a1b4e69
 
   full-build:
     docker:
