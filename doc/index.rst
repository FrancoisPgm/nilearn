
..
    We are putting the title as a raw HTML so that it doesn't appear in
    the contents

.. raw:: html

    <style type="text/css">
    p {
	font-size: 18px;
	line-height: 2em;
    }
    span.linkdescr a {
        color:  #3E4349 ;
    }
    div.banner img {
        vertical-align: middle;
    }
    </style>

..
   Here we are building a banner: a javascript selects randomly 4 images in
   the list

.. only:: html

    .. |banner1| image:: auto_examples/images/plot_haxby_decoding_1.png
       :height: 130
       :target: auto_examples/plot_haxby_decoding.html

    .. |banner2| image:: auto_examples/images/plot_simulated_data_3.png
       :height: 80
       :target: auto_examples/plot_simulated_data.html

    .. |banner3| image:: auto_examples/images/plot_rest_clustering_1.png
       :height: 130
       :target: auto_examples/plot_rest_clustering.html

    .. |banner4| image:: auto_examples/images/plot_ica_resting_state_1.png
       :height: 130
       :target: auto_examples/plot_ica_resting_state.html

    .. |banner5| image:: auto_examples/images/plot_haxby_searchlight_1.png
       :height: 130
       :target: auto_examples/plot_haxby_searchlight.html


    .. |center-div| raw:: html

        <div style="text-align: center; vertical-align: middle; margin: 40px;" id="banner" class="banner">

    .. |end-div| raw:: html

        </div>

        <SCRIPT>
        // Function to select 4 imgs in random order from a div
        function shuffle(e) {       // pass the divs to the function
          var replace = $('<div>');
          var size = 4;
          var num_choices = e.size();

          while (size >= 1 && num_choices >= 1) {
            var rand = Math.floor(Math.random() * num_choices);
            var temp = e.get(rand);      // grab a random div from our set
            replace.append(temp);        // add the selected div to our new set
            e = e.not(temp); // remove our selected div from the main set
            size--;
            num_choices--;
          }
          $('#banner').html(replace.html() ); // update our container div 
                                              // with the new, randomized divs
        }
        shuffle ($('#banner a.external'));

        </SCRIPT>

    |center-div| |banner1| |banner2| |banner3| |banner4| |banner5| |end-div|


<<<<<<< HEAD
=======
   * `Source code (github) <https://github.com/nilearn/nilearn>`_
>>>>>>> 21a9ecd7

Machine Learning for Neuro-Imaging
----------------------------------

   NiLearn is a software package to facilitate the use of statistical learning
   on NeuroImaging data.

   It leverages the `scikit-learn <http://scikit-learn.org>`__ Python toolbox
   for multivariate statistics with applications such as predictive modelling,
   classification, decoding, or connectivity analysis.

   It requires only
   `nibabel <htpp://nipy.org/nibabel>`__ and `scikit-learn
   <http://scikit-learn.org>`__.

.. raw:: html

    <div id="download-container">


.. sidebar:: Download
   :class: green

   * `Source code (github) <https://github.com/nilearn/nilearn>`_

.. raw:: html

    </div>

.. warning::

   NiLearn is still an unreleased package in early development stages.

..
 FIXME: I need the link below to make sure the banner gets copied to the
 target directory.


.. raw:: html

   </div>
<|MERGE_RESOLUTION|>--- conflicted
+++ resolved
@@ -78,11 +78,6 @@
     |center-div| |banner1| |banner2| |banner3| |banner4| |banner5| |end-div|
 
 
-<<<<<<< HEAD
-=======
-   * `Source code (github) <https://github.com/nilearn/nilearn>`_
->>>>>>> 21a9ecd7
-
 Machine Learning for Neuro-Imaging
 ----------------------------------
 
