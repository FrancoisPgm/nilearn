--- conflicted
+++ resolved
@@ -2,11 +2,7 @@
 dist: xenial
 
 language: python
-<<<<<<< HEAD
-python: "2.7"
-=======
 python: "3.5"
->>>>>>> ee0b59d8
 
 virtualenv:
   system_site_packages: true
